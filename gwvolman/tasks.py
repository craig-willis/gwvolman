--- conflicted
+++ resolved
@@ -10,15 +10,12 @@
 import subprocess
 from docker.errors import DockerException
 import logging
-<<<<<<< HEAD
-=======
 try:
     from urllib import urlretrieve
     from urlparse import urlparse
 except ImportError:
     from urllib.request import urlretrieve
     from urllib.parse import urlparse
->>>>>>> 8a5357f0
 from girder_worker.app import app
 # from girder_worker.plugins.docker.executor import _pull_image
 from .utils import \
@@ -49,11 +46,8 @@
     logging.info("Mountpoint: %s", mountpoint)
     os.chown(HOSTDIR + mountpoint, 1000, 100)
 
-<<<<<<< HEAD
     # Before calling girderfs and "escaping" container, we need to make
     # sure that shared objects we use are available on the host
-=======
->>>>>>> 8a5357f0
     # TODO: this assumes overlayfs
     mounts = ''.join(open(HOSTDIR + '/proc/1/mounts').readlines())
     if 'overlay /usr/local' not in mounts:
@@ -62,12 +56,6 @@
         subprocess.call('mount --bind {}/usr/local /usr/local'.format(libdir),
                         shell=True)
 
-<<<<<<< HEAD
-    data_dir = os.path.join(mountpoint, 'data')
-    _safe_mkdir(HOSTDIR + data_dir)
-    # FUSE is silly and needs to have mirror inside container
-    for directory in (data_dir, ):
-=======
     homeDir = gc.loadOrCreateFolder('Home', user['_id'], 'user')
     data_dir = os.path.join(mountpoint, 'data')
     _safe_mkdir(HOSTDIR + data_dir)
@@ -75,21 +63,17 @@
     _safe_mkdir(HOSTDIR + home_dir)
     # FUSE is silly and needs to have mirror inside container
     for directory in (data_dir, home_dir):
->>>>>>> 8a5357f0
         if not os.path.isdir(directory):
             os.makedirs(directory)
     api_key = _get_api_key(gc)
     cmd = "girderfs --hostns -c remote --api-url {} --api-key {} {} {}".format(
         gc.urlBase, api_key, data_dir, tale['folderId'])
-<<<<<<< HEAD
-=======
     logging.info("Calling: %s", cmd)
     subprocess.call(cmd, shell=True)
     #  webdav relies on mount.c module, don't use hostns for now
     cmd = 'girderfs -c wt_home --api-url '
     cmd += '{} --api-key {} {} {}'.format(
         gc.urlBase, api_key, home_dir, homeDir['_id'])
->>>>>>> 8a5357f0
     logging.info("Calling: %s", cmd)
     subprocess.call(cmd, shell=True)
     return dict(
@@ -163,11 +147,7 @@
     containerInfo = instance['containerInfo']  # VALIDATE
 
     cli = docker.from_env(version='1.28')
-<<<<<<< HEAD
-    for suffix in ('data', ):
-=======
     for suffix in ('data', 'home'):
->>>>>>> 8a5357f0
         dest = os.path.join(containerInfo['mountPoint'], suffix)
         logging.info("Unmounting %s", dest)
         subprocess.call("umount %s" % dest, shell=True)
